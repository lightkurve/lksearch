--- conflicted
+++ resolved
@@ -245,14 +245,11 @@
 
     def __getitem__(self, key):
         """Implements indexing and slicing."""
-<<<<<<< HEAD
-        selection = self.table.iloc[key]
-=======
+
         if isinstance(key, int):
             selection = pd.DataFrame(self.table.iloc[key]).T
         else:
             selection = self.table.iloc[key]
->>>>>>> b6e61a14
 
         return SearchResult(selection)
 
