from astroquery.mast import Observations
import pandas as pd
from typing import Union, Optional
import re
import logging
import warnings
from lightkurve.utils import  (
    LightkurveDeprecationWarning,
    LightkurveError,
    LightkurveWarning,
    suppress_stdout,
)

import numpy as np
from astropy import units as u
from astropy.coordinates import SkyCoord
from astropy.table import Table, join
from astropy.time import Time
from lightkurve.io import read

from copy import deepcopy
#import cache
#from .config import conf, config
from . import PACKAGEDIR , conf, config

PREFER_CLOUD = True # Set from config file
DOWNLOAD_CLOUD = True # For MAST???

from memoization import cached

#from src.newlk_search.cache import cache

log = logging.getLogger(__name__)


class SearchError(Exception):
    pass

class MASTSearch(object):
    """ 
    Generic Search Class for data exploration that queries mast for observations performed by the:
        Kepler
        K2
        TESS 
    Missions, and returns the results in a convenient table with options to download.  
    By default only mission products are returned.  
    
    Parameters
    ----------
    target: Optional[Union[str, tuple[float], SkyCoord]] = None
        The target to search for observations of. Can be provided as a name (string), 
        coordinates in decimal degrees (tuple), or Astropy `~astropy.coordinates.SkyCoord` Object.
    obs_table:Optional[pd.DataFrame] = None
        Optionally, can provice a Astropy `~astropy.table.Table` Object from 
        AstroQuery `astroquery.mast.Observations.query_criteria' which will be used to construct the observations table
    prod_table:Optional[pd.DataFrame] = None
        Optionally, if you provide an obs_table, you may also provide a products table of assosciated products.  These 
        two tables will be concatenated to become the primary joint table of data products.  
    table:Optional[pd.DataFrame] = None
        Optionally, may provide an stropy `~astropy.table.Table` Object  that is the already merged joint table of obs_table 
        and prod_table. 
    search_radius:Optional[Union[float,u.Quantity]] = None
        The radius around the target name/location to search for observations.  Can be provided in arcsonds (float) or as an 
        AstroPy `~astropy.units.u.Quantity` Object 
    exptime:Optional[Union[str, int, tuple]] = (0,9999)
        Exposure time to filter observation results on.  Can be provided as a mission-specific string, 
        an int which forces an exact match to the time in seconds, or a tuple, which provides a range to filter on.  
    mission: Optional[Union[str, list[str]]] = ["Kepler", "K2", "TESS"]
        Mission(s) for which to search for data on
    pipeline:  Optional[Union[str, list[str]]] = ["Kepler", "K2", "SPOC"]
        Pipeline(s) which have produced the observed data
    sequence: Optional[int] = None,   
        Mission Specific Survey value that corresponds to Sector (TESS), Campaign (K2), or Quarter (Kepler)
    """
    # Shared functions that are used for searches by any mission
    #    "mission",
    # Start time?
    # distance
    _REPR_COLUMNS = ["target_name","pipeline", "mission","exptime", "distance", "year","description"]

    #why is this needed here?  recursion error otherwise
    table = None

    def __init__(self, 
                 target: Optional[Union[str, tuple[float], SkyCoord]] = None, 
                 obs_table:Optional[pd.DataFrame] = None, 
                 prod_table:Optional[pd.DataFrame] = None,
                 table:Optional[pd.DataFrame] = None,
                 search_radius:Optional[Union[float,u.Quantity]] = None,
                 exptime:Optional[Union[str, int, tuple]] = (0,9999),#None,
                 mission: Optional[Union[str, list[str]]] = ["Kepler", "K2", "TESS"],
                 pipeline:  Optional[Union[str, list[str]]] = ["Kepler", "K2", "SPOC"],
                 sequence: Optional[int] = None,
                 ):
        
        self.search_radius = search_radius
        self.search_exptime = exptime
        self.search_mission = mission
        self.search_pipeline = pipeline
        self.search_sequence = sequence
        #Legacy functionality - no longer query kic/tic by integer value only
        if isinstance(target, int):
            raise TypeError("Target must be a target name string, (ra, dec) tuple, " 
                            "or astropy coordinate object")

        # If target is not None, Parse the input
        #TODO: get rid of saving prod and obs to self
        self.target = target
        if isinstance(table, type(None)):
            self._target_from_name(target)
            self.table = self._update_table(self.table)
        else:
            self._target_from_table(table, obs_table, prod_table)



    @cached
    def _target_from_name(self, target):
        self._parse_input(target)  
        self.table = self._search(
            search_radius=self.search_radius,
            exptime=self.search_exptime,
            mission=self.search_mission,
            pipeline=self.search_pipeline,
            sequence=self.search_sequence,
            )
        mask = self._filter(exptime=self.search_exptime, 
                                             project = self.search_mission,
                                             pipeline = self.search_pipeline,
                                             ) #setting provenance_name=None will return HLSPs
                                
        self.table = self.table[mask]

    def _target_from_table(self, table, obs_table, prod_table):
        #see if we were passed a joint table
        if (isinstance(table, pd.DataFrame)):
            self.table = table

<<<<<<< HEAD
    def __getitem__(self, key):
        """Implements indexing and slicing."""

        if isinstance(key, int):
            selection = pd.DataFrame(self.table.iloc[key]).T
=======
        # If we don't have a name or a joint table,
        # check to see if tables were passed
        elif(isinstance(obs_table, pd.DataFrame)):
            # If we have an obs table and no name, use it
            self.obs_table = obs_table
            if(isinstance(prod_table, type(None))):
                #get the prod table if we don't have it
                prod_table = self._search_products(self)
            self.prod_table = prod_table
            self.table = self._join_tables()
>>>>>>> e284df81
        else:
            raise(ValueError("No Target or object table supplied"))
        

    def __len__(self):
        """Returns the number of products in the SearchResult table."""
        return len(self.table)

    @property
    def ra(self):
        """Right Ascension coordinate for each data product found."""
        return self.table["s_ra"].values

    @property
    def dec(self):
        """Declination coordinate for each data product found."""
        return self.table["s_dec"].values
    

    @property
    def exptime(self):
        """Exposure times for all returned products"""
        return self.table["exptime"].values
    
    @property
    def mission(self):
        """Kepler quarter or TESS sector names for each data product found."""
        return self.table["mission"].values

    @property
    def year(self):
        """Year the observation was made."""
        return self.table["year"].values

    @property
    def pipeline(self):
        """Pipeline name for each data product found."""
        return self.table["pipeline"].values

    @property
    def target_name(self):
        """Target name for each data product found."""
        return self.table["target_name"].values

    @property
    #@cached
    def uris(self):
        """ Location Information of the products in the table"""
        uris = self.table["dataURI"].values
        
        if(PREFER_CLOUD):
            cloud_uris = self.cloud_uris
            mask = cloud_uris != None
            uris[mask] = cloud_uris[mask]

        return uris 

    @property
    #@cached
    def cloud_uris(self):
        """ Returns the cloud uris for products in table. """
        Observations.enable_cloud_dataset()
        return np.asarray(Observations.get_cloud_uris(Table.from_pandas(self.table), full_url=True)) 

    #def __getattr__(self, attr):
    #    try:
    #        return getattr(self.table, attr)
    #    except AttributeError:
    #        raise AttributeError(f"'Result' object has no attribute '{attr}'")

    def __repr__(self):
        if(isinstance(self.table, pd.DataFrame)):
            return self.table[self._REPR_COLUMNS].__repr__()
        else:
            return("I am an uninitialized MASTSearch result")

    # This is a possible addition to add a hyperlink to the dataproduct homepages.
    # I think we want this anyways as this calls the pandas table html output which is nicer               
    def _repr_html_(self):
        if(isinstance(self.table, pd.DataFrame)):
            return self.table[self._REPR_COLUMNS ]._repr_html_()
        else:
            return("I am an uninitialized MASTSearch result")
    
    def __getitem__(self, key):
        if isinstance(key, (slice, int)):
            mask = np.in1d(np.arange(len(self.table)), np.arange(len(self.table))[key])
            return self._mask(mask)
        if isinstance(key, (str, list)):
            return self.table.iloc[key]
        if hasattr(key, "__iter__"):
            if len(key) == len(self.table):
                return self._mask(key)
     
    def _mask(self, mask):
        """Masks down the product and observation tables given an input mask, then returns them as a new K2Search object."""
        new_table = deepcopy(self)
        new_table.table = self.table[mask]
        return new_table
    
    # may overwrite this function in the individual KEplerSearch/TESSSearch/K2Search calls?
    def _update_table(self, joint_table):
        # Ideally I'd like to replace of t_exptime and pro
        #joint_table['exptime'] = joint_table['t_exptime'].copy()
        #joint_table['pipeline'] = joint_table['provenance_name'].copy()
        #joint_table['mission'] = joint_table['obs_collection_obs'].copy()
        #joint_table = joint_table.rename(columns={"t_exptime":"exptime","provenance_name":"pipeline","obs_collection_obs":"mission"})
        joint_table = joint_table.rename(columns={"t_exptime":"exptime"})
        joint_table['pipeline'] = joint_table['provenance_name'].copy()
        joint_table['mission'] = joint_table['obs_collection_obs'].copy()

        year = np.floor(Time(joint_table["t_min"], format="mjd").decimalyear)
        # `t_min` is incorrect for Kepler pipeline products, so we extract year from the filename for those
        for idx in np.where(joint_table["pipeline"] == "Kepler")[0]:
            year[idx] = re.findall(
                r"\d+.(\d{4})\d+", joint_table["productFilename"].iloc[idx]
            )[0]
        joint_table["year"] = year.astype(int)

        #rename identical columns
        joint_table.rename(columns={'obs_collection': 'obs_collection_prod', 
                                    'project': 'project_prod',
                                    'dataproduct_type': 'dataproduct_type_prod',
                                    'proposal_id': 'proposal_id_prod',
                                    'dataRights': 'dataRights_prod'}, inplace=True)
        '''
        Full list of features
        ['intentType', 'obscollection_obs', 'provennce_name',
       'instrument_name', 'project_obs', 'filters', 'wavelength_region',
       'target_name', 'target_classification', 'obs_id', 's_ra', 's_dec',
       'dataproduct_type_obs', 'proposal_pi', 'calib_level_obs', 't_min',
       't_max', 't_exptime', 'em_min', 'em_max', 'obs_title', 't_obs_release',
       'proposal_id_obs', 'proposal_type', 'sequence_number', 's_region',
       'jpegURL', 'dataURL', 'dataRights_obs', 'mtFlag', 'srcDen', 'obsid',
       'objID', 'objID1', 'distance', 'obsID', 'obs_collection_prod',
       'dataproduct_type_prod', 'description', 'type', 'dataURI',
       'productType', 'productGroupDescription', 'productSubGroupDescription',
       'productDocumentationURL', 'project_prod', 'prvversion',
       'proposal_id_prod', 'productFilename', 'size', 'parent_obsid',
       'dataRights_prod', 'calib_level_prod']'''
        

        # Other additions may include the following
        #self._add_columns("something")
        #self._add_urls_to_authors()
        #self._add_s3_url_column()      
        #self._sort_by_priority()

        
        return joint_table.reset_index()
    
    def _search(self,
                search_radius:Union[float,u.Quantity] = None,
                exptime:Union[str, int, tuple] = (0,9999),
                cadence: Union[str, int, tuple] = None, #Kepler specific option?
                mission: Union[str, list[str]] = ["Kepler", "K2", "TESS"],
                pipeline:  Union[str, list[str]] = None,
                sequence: int = None,
                ):

        self.obs_table = self._search_obs(search_radius=search_radius, 
                                          exptime=exptime, 
                                          cadence=cadence,
                                          mission=mission,
                                          filetype=["lightcurve", "target pixel", "dv"],
                                          pipeline=pipeline,
                                          sequence=sequence,
                                          )
        self.prod_table = self._search_prod()
        joint_table = self._join_tables()

        return joint_table

        
    def _parse_input(self, search_input):
        """ Prepares target search name based on input type(Is it a skycoord, tuple, or string...)"""
        # We used to allow an int to be sent and do some educated-guess parsing
        # If passed a SkyCoord, convert it to an "ra, dec" string for MAST
        self.exact_target = False

        if isinstance(search_input, SkyCoord):
            self.target_search_string = f"{search_input.ra.deg}, {search_input.dec.deg}"
            self.SkyCoord = search_input
          
        elif isinstance(search_input, tuple):
            self.target_search_string = f"{search_input[0]}, {search_input[1]}"
            self.SkyCoord = SkyCoord(search_input, frame='icrs', unit='deg')

        elif isinstance(search_input, str):
            self.target_search_string = search_input
            self.SkyCoord = SkyCoord.from_name(search_input, frame='icrs')

            target_lower = str(search_input).lower()
            # Was a Kepler target ID passed?
            kplr_match = re.match(r"^(kplr|kic) ?(\d+)$", target_lower)
            if kplr_match:
                self.exact_target_name = f"kplr{kplr_match.group(2).zfill(9)}"
                self.exact_target = True

            # Was a K2 target ID passed?
            ktwo_match = re.match(r"^(ktwo|epic) ?(\d+)$", target_lower)
            if ktwo_match:
                self.exact_target_name = f"ktwo{ktwo_match.group(2).zfill(9)}"
                self.exact_target = True

            # Was a TESS target ID passed?
            tess_match = re.match(r"^(tess|tic) ?(\d+)$", target_lower)
            if tess_match:
                self.exact_target_name = f"{tess_match.group(2).zfill(9)}"  
                self.exact_target = True
        
        else:
           raise TypeError("Target must be a target name string or astropy coordinate object")
        


    
    def _add_s3_url_column(self, joint_table):
        # self.table would updated to have an extra column of s3 URLS if possible
        Observations.enable_cloud_dataset()
        cloud_uris = Observations.get_cloud_uris(Table.from_pandas(joint_table), full_url=True)
        joint_table["cloud_uri"] = cloud_uris
        return joint_table   
    
    def _search_obs(self, 
        search_radius=None,
        filetype=["lightcurve", "target pixel", "dv"],
        mission=["Kepler", "K2", "TESS"],
        pipeline=None,
        exptime=(0, 9999),
        sequence=None,
        cadence = None,):
        # Helper function that returns a Search Result object containing MAST products
        # combines the results of Observations.query_criteria (called via self.query_mast) and Observations.get_product_list

        '''if [bool(quarter), 
            bool(campaign),
            bool(sector)].count(True) > 1:
                raise LightkurveError("Ambiguity Error; multiple quarter/campaign/sector specified."
                    "If searching for specific data across different missions, perform separate searches by mission.")'''
        
        # Is this what we want to do/ where we want the error thrown?
        if filetype == 'ffi':
            raise SearchError(f"FFI search not implemented in MASTSearch. Please use TESSSearch.")
        
        # if a quarter/campaign/sector is specified, search only that mission
        '''if quarter is not None:
            mission = ["Kepler"]
        if campaign is not None:
            mission = ["K2"]
        if sector is not None:
            mission = ["TESS"]  '''  
        # Ensure mission is a list
        mission = np.atleast_1d(mission).tolist()
        if pipeline is not None:
            pipeline = np.atleast_1d(pipeline).tolist()
            # If pipeline "TESS" is used, we assume it is SPOC
            pipeline = np.unique(
                [p if p.lower() != "tess" else "SPOC" for p in pipeline]
            )
            
        # Speed up by restricting the MAST query if we don't want FFI image data
        # At MAST, non-FFI Kepler pipeline products are known as "cube" products,
        # and non-FFI TESS pipeline products are listed as "timeseries"
        extra_query_criteria = {}
        filetype_query_criteria = {"lightcurve": "timeseries", "target pixel": "cube"}

        extra_query_criteria["dataproduct_type"] = [filetype_query_criteria[file.lower()]
                                                    for file in filetype
                                                    if(file.lower() in filetype_query_criteria.keys())]

        #from astroquery.mast import Observations
        observations = self._query_mast(
            search_radius=search_radius,
            project=mission,
            provenance_name=pipeline,
            exptime=exptime,
            sequence_number=sequence,
            **extra_query_criteria,
        )
        log.debug(
            f"MAST found {len(observations)} observations. "
            "Now querying MAST for the corresponding data products."
        )
        if len(observations) == 0:
            raise SearchError(f"No data found for target {self.target}.")

        return observations

    def _query_mast(self, 
        search_radius: Union[float, u.Quantity, None] = None,
        project: Union[str, list[str]] = ["Kepler", "K2", "TESS"],
        provenance_name: Union[str, list[str], None] = None,
        exptime: Union[int, float, tuple, type(None)] = (0,9999),#None,
        sequence_number: Union[int, list[int], None] = None,
        **extra_query_criteria):

        from astroquery.exceptions import NoResultsWarning, ResolverError

        #**extra_query_criteria,):
        # Constructs the appropriate query for mast
        log.debug(f"Searching for {self.target} with {exptime} on project {project}")

        # We pass the following `query_criteria` to MAST regardless of whether
        # we search by position or target name:
        query_criteria = {"project": project, **extra_query_criteria}
        if provenance_name is not None:
            query_criteria["provenance_name"] = provenance_name
        if sequence_number is not None:
            query_criteria["sequence_number"] = sequence_number
        if exptime is not None:
            query_criteria["t_exptime"] = exptime

        if self.exact_target and (search_radius is None):
            log.debug(f"Started querying MAST for observations with exact name {self.exact_target_name}")

            #do an exact name search with target_name= 
            with warnings.catch_warnings():
                warnings.filterwarnings("ignore", category=NoResultsWarning)
                warnings.filterwarnings("ignore", message="t_exptime is continuous")
                obs = Observations.query_criteria(target_name = self.exact_target_name, **query_criteria)
       
            if len(obs) > 0:
                # astroquery does not report distance when querying by `target_name`;
                # we add it here so that the table returned always has this column.
                obs["distance"] = 0.0
                return obs.to_pandas()
        else:
            if search_radius is None:
                search_radius = 0.0001 * u.arcsec
                
            elif not isinstance(search_radius, u.quantity.Quantity):
                log.warning(f'Search radius {search_radius} units not specified, assuming arcsec')
                search_radius = search_radius * u.arcsec

            query_criteria["radius"] = str(search_radius.to(u.deg))

            try:
                log.debug(
                    "Started querying MAST for observations within "
                    f"{search_radius.to(u.arcsec)} arcsec of objectname='{self.target}'."
                    f"Via {self.target_search_string} search string and query_criteria: "
                    f"{query_criteria}"
                )
                with warnings.catch_warnings():
                    warnings.filterwarnings("ignore", category=NoResultsWarning)
                    warnings.filterwarnings("ignore", message="t_exptime is continuous")
                    obs = Observations.query_criteria(objectname = self.target_search_string, **query_criteria)
                obs.sort("distance")
                return obs.to_pandas()
            except ResolverError as exc:
                # MAST failed to resolve the object name to sky coordinates
                raise SearchError(exc) from exc

        return obs.to_pandas()

    def _search_prod(self):
        # Use the search result to get a product list
        products = Observations.get_product_list(Table.from_pandas(self.obs_table))
        return products.to_pandas()

    def _join_tables(self):

        joint_table = pd.merge(
            self.obs_table.reset_index().rename({"index": "obs_index"}, axis="columns"),
            self.prod_table.reset_index().rename(
                {"index": "prod_index"}, axis="columns"
            ),
            on="obs_id",
            how="left",
            suffixes=("_obs", "_prod"),
        ).set_index(["obs_index", "prod_index"])
        
        log.debug(f"MAST found {len(joint_table)} matching data products.")
        return joint_table
   
    @property
    def timeseries(self):
        """return a MASTSearch object with self.table only containing products that are a time-series measurement"""
        #mask = self.table.productFilename.str.endswith("lc.fits")
        # Not sure about the call below. Will exptime already have been handled in the mast search?
        mask = self._filter_product_endswith('lightcurve') 
        return(self._mask(mask))
    
    @property
    def cubedata(self):
        """ return a MASTSearch object with self.table only containing products that are image cubes """
        mask = self._filter_product_endswith('target pixel') 
        
        #return self._cubedata()
        return (self._mask(mask))
    
    
    #def _cubedata(self):
    #    """ passthrough that mission searches can call """
    #    mask = self.table.productFilename.str.endswith("tp.fits")
    #    return(self._mask(mask))


    def limit_results(self, limit: int):
        mask = np.ones(len(self.table), dtype=bool)
        mask[limit:] = False
        return (self._mask(mask)) 
    
    @property    
    def dvreports(self):
        """return a MASTSearch object with self.table only containing products that are data validation pdf files"""
        #mask = self.table.productFilename.str.endswith(".pdf")
        mask = self._filter_product_endswith(filetype='dvreport')
        return(self._mask(mask))
    
    def _sort_by_priority():
        # Basic sort
        raise NotImplementedError("To Do")
    def _add_columns():
        raise NotImplementedError("To Do")
    
    def _add_urls_for_pipeline():
        raise NotImplementedError("To Do")
    
    def _add_kepler_sequence_num(self):
        seq_num = self.table["sequence_number"].values.astype(str)

        # Kepler sequence_number values were not populated at the time of
        # writing this code, so we parse them from the description field.
        mask = ((self.table["project"] == "Kepler") &
                self.table["sequence_number"].isna())
        re_expr = r".*Q(\d+)"
        seq_num[mask] = [re.findall(re_expr, item[0])[0] if re.findall(re_expr, item[0]) else "" for item in self.table.loc[mask,["description"]].str.values]


    def _filter_product_endswith(self, 
                       filetype: str,
                       ):
        mask =  np.zeros(len(self.table), dtype=bool)
        #This is the dictionary of what files end with that correspond to each allowed file type
        ftype_suffix = {
            "lightcurve": ["lc.fits"],
            "target pixel": ["tp.fits", "targ.fits.gz"],
            "dvreport": ["dvr.pdf","dvm.pdf","dvs.pdf"]
        }

        for value in ftype_suffix[filetype]:
            mask |= self.table.productFilename.str.endswith(value)        
        return mask
    
    def _filter(self,
            exptime: Union[str, int, tuple[int], type(None)] = (0,9999),
            project: Union[str, list[str]] = ["Kepler", "K2", "TESS"],
            pipeline: Union[str, list[str]] = ["kepler", "k2", "spoc"],
            filetype: Union[str, list[str]] = ["target pixel", "lightcurve", "dvreport"], #lightcurve, target pixel, report
        ) -> pd.DataFrame:
        # Modify this so that it can choose what types of products to keep
        """Since this will be used by mission specific search we want this to filter:
            Filetype
            ExposureTime/cadence
            Pipe(Provenance)/Project - e.g. (SPOC/TESSSpoc)
            <Segment/Quarter/Sector/Campaign> this will be in mission specific search
            
            """

        self.search_exptime = exptime
        mask = np.zeros(len(self.table), dtype=bool)


        #First filter on filetype
        file_mask = mask.copy()


        #This is the list of allowed filetypes we can interact with
        allowed_ftype = ["lightcurve", "target pixel", "dvreport"]

        filter_ftype =  [file.lower() for file in filetype if file.lower() in allowed_ftype]
         #First filter on filetype
        
        if len(filter_ftype) == 0:
            filter_ftype = allowed_ftype
            log.warning("Invalid filetype filtered. Returning all data.")

        file_mask = mask.copy()
        for ftype in filter_ftype:
            file_mask |= self._filter_product_endswith(ftype)

        #Next Filter on project
        project_mask = mask.copy()
        if not isinstance(project_mask, type(None)):
            for proj in project:
                project_mask |= self.table.project_obs.values == proj
        else:
            project_mask = np.logical_not(project_mask)

        #Next Filter on pipeline (provenance_name in mast table)
        provenance_mask = mask.copy()
        if  not isinstance(pipeline, type(None)):
            for a in np.atleast_1d(pipeline).tolist():
                provenance_mask |=  self.table.provenance_name.str.lower() == a.lower()
        else:
            provenance_mask = np.logical_not(provenance_mask)
            
        # Filter by cadence
        if(not isinstance(exptime, type(None))):
            exptime_mask = self._mask_by_exptime(exptime)
        else:
            exptime_mask = not mask

        '''# If no products are left, return an empty dataframe with the same columns
        if sum(mask) == 0:
            return pd.DataFrame(columns = products.keys())

        products = products[mask]

        products.sort_values(by=["distance", "productFilename"], ignore_index=True)

        return products'''
        # I think this hidden filter function should now just return the mask
        mask = file_mask & project_mask & provenance_mask & exptime_mask
        return mask
    

    # Again, may want to add to self.mask if we go that route. 
    def _mask_by_exptime(self, exptime):
        """Helper function to filter by exposure time.
        Returns a boolean array """
        if isinstance(exptime, (int, float)):
            mask = self.table.t_exptime == exptime
        elif isinstance(exptime, tuple):
            mask = (self.table.t_exptime >= min(exptime) & (self.table.t_exptime <= max(exptime)))
        elif isinstance(exptime, str):
            exptime = exptime.lower()
            if exptime in ["fast"]:
                mask = self.table.t_exptime < 60
            elif exptime in ["short"]:
                mask = (self.table.t_exptime >= 60) & (self.table.t_exptime <= 120)
            elif exptime in ["long", "ffi"]:
                mask = self.table.t_exptime > 120
            elif exptime in ["shortest"]:
                mask = self.table.t_exptime == min(self.table.t_exptime)
            elif exptime in ["longest"]:
                mask = self.table.t_exptime == max(self.table.t_exptime)
            else:
                mask = np.ones(len(self.table.t_exptime), dtype=bool)
                log.debug('invalid string input. No exptime filter applied')
        return mask

    #@cache
    def _download_one(self, row,
                 cloud_only: bool = False, 
                 cache: bool = True,
                 download_dir: str = '.'):

        """ Helper function that downloads an individual row.  
        This may be more efficient if we are caching, but we can sent a full table
        to download_products to get multiple items.  
        """

        manifest = Observations.download_products(Table().from_pandas(row.to_frame(name=" ").transpose()),

                                                  download_dir = download_dir,
                                                  cache = cache, 
                                                  cloud_only = cloud_only)
        return manifest[0]
    
    def Download(self,
                 cloud: bool = True,
                 cache: bool = True,
                 cloud_only: bool = False, 
                 download_dir: str =  "~/."):
        #TODO magic caching
        """ 
            Should this download to the local directory by default or to a hidden cache directory?
            If local - may be more convenient in a world without lightkurve for independant packages 
            since we don't have an assosciated read package
            Cachine more seamless if a user is searching for the same file(s) accross different project
            directories and has a pipeline workflow with input functions
        """
        if(cloud):
            Observations.enable_cloud_dataset()

        manifest = [self._download_one(row, 
                                       cloud_only,
                                       cache,
                                       download_dir) for _,row in self.table.iterrows()]
        return manifest

    def _default_download_dir(self):
        # TODO: again, I can't inport config so hard code it for now
        # return config.get_cache_dir()
        return "~/."


class TESSSearch(MASTSearch):

    def __init__(self, 
        target: Optional[Union[str, tuple[float], SkyCoord]] = None,   
        obs_table:Optional[pd.DataFrame] = None, 
        prod_table:Optional[pd.DataFrame] = None,
        table:Optional[pd.DataFrame] = None,
        search_radius:Optional[Union[float,u.Quantity]] = None,
        exptime:Optional[Union[str, int, tuple]] = (0,9999),
        pipeline:  Optional[Union[str, list[str]]] = None,
        sector: Optional[int] = None,
        ):
        super().__init__(target=target, 
                         mission=["TESS"], 
                         obs_table=obs_table, 
                         prod_table=prod_table, 
                         table=table, 
                         search_radius=search_radius, 
                         exptime=exptime, 
                         pipeline=pipeline, 
                         sequence=sector)
        if(table is None):
            self._add_ffi_products()
            self.sortTESS()
  
    def _add_ffi_products(self):
        #get the ffi info for the targets
        ffi_info = self._get_ffi_info()
        #add the ffi info to the table
        self.table = pd.concat([self.table, ffi_info])

    # FFIs only available when using TESSSearch. 
    # Use TESS WCS to just return a table of sectors and dates? 
    # Then download_ffi requires a sector and time range?
        
    def _get_ffi_info(self):
        from tesswcs import pointings
        from tesswcs import WCS


        log.debug("Checking tesswcs for TESSCut cutouts")
        tesscut_desc=[]
        tesscut_mission=[]
        tesscut_tmin=[]
        tesscut_tmax=[]
        tesscut_exptime=[]
        tesscut_seqnum=[]

        # Check each sector / camera / ccd for observability
        #Submit a tesswcs PR for to convert table to pandas

        for _,row in pointings.to_pandas().iterrows():
            tess_ra = row['RA']
            tess_dec = row['Dec']
            tess_roll = row['Roll']
            sector = row['Sector'].astype(int)

            AddSector = False
            sector_camera = []
            sector_ccd = []
            for camera in np.arange(1, 5):
                for ccd in np.arange(1, 5):
                    # predict the WCS
                    wcs = WCS.predict(tess_ra, tess_dec, tess_roll , camera=camera, ccd=ccd)
                    # check if the target falls inside the CCD
                    if wcs.footprint_contains(self.SkyCoord):
                        AddSector = True
                        sector_camera = sector_camera.append(camera)
                        sector_ccd = sector_ccd.append(camera)

            if AddSector:
                log.debug(f"Target Observable in Sector {sector}, Camera {sector_camera}, CCD {sector_ccd}")
                tesscut_desc.append(f"TESS FFI Cutout (sector {sector})")
                tesscut_mission.append(f"TESS Sector {sector:02d}")
                tesscut_tmin.append(row['Start']- 2400000.5) # Time(row[5], format="jd").iso)
                tesscut_tmax.append(row['End']- 2400000.5) # Time(row[6], format="jd").iso)
                tesscut_exptime.append(self._sector2ffiexptime(sector))
                tesscut_seqnum.append(sector)

        
        # Build the ffi dataframe from the observability
        n_results = len(tesscut_seqnum)
        ffi_result = pd.DataFrame({"description" : tesscut_desc,
                                          "mission": tesscut_mission,
                                          "target_name" : [self.target_search_string] * n_results,
                                          "targetid" : [self.target_search_string] * n_results,
                                          "t_min" : tesscut_tmin,
                                          "t_max" : tesscut_tmax,
                                          "exptime" : tesscut_exptime,
                                          "productFilename" : ["TESScut"] * n_results,
                                          "provenance_name" : ["TESScut"] * n_results,
                                          "pipeline" : ["TESScut"] * n_results,
                                          "distance" : [0] * n_results,
                                          "sequence_number" : tesscut_seqnum,
                                          "project" : ["TESS"] * n_results,
                                          "obs_collection" : ["TESS"] * n_results})
        
        if len(ffi_result) > 0:
            log.debug(f"Found {n_results} matching cutouts.")

        else:
            log.debug("Found no matching cutouts.")
<<<<<<< HEAD
            query_result = masked_result.copy().reset_index()
      
    query_result = pd.concat((masked_result,
        ffi_result)).sort_values(["distance", 
                                     "obsid", 
                                     "sequence_number"], ignore_index=True)   
    
    else:
        query_result = None
=======

        return ffi_result
>>>>>>> e284df81
    
    def _sector2ffiexptime(self, sector):
        if sector <27:
            return 1800
        elif ((sector >= 27) &
              (sector <= 55)):
            return 600
        elif sector >= 56:
            return 200
        

    def sortTESS(self):
        # base sort + TESS HLSP handling?
        sort_priority = {"SPOC": 1, 
                         "TESS-SPOC": 2, 
                         "TESScut": 3,
                         }

        self.table["sort_order"] = self.table['pipeline'].map(sort_priority).fillna(9)
        self.table.sort_values(by=["distance", "project", "sort_order", "sequence_number", "exptime"], ignore_index=True, inplace=True)

    def download_ffi():
        raise NotImplementedError

    
    # This was in Christina's PR to search. Is this a way we want to handle HLSPs?
    #def _mask_bad_authors(authors):
    # """Returns a mask to remove authors we don't have readers for."""
    # bad_authors = np.asarray([author not in AUTHOR_LINKS.keys() for author in authors])
    # if bad_authors.any():
    #     log.warn(
    #         f"Authors {np.unique(authors[bad_authors])} have been removed as `lightkurve` does not have a specific reader for these HLSPs.",
    # )
    # return ~bad_authors



    
class KeplerSearch(MASTSearch):
    
    def __init__(self,  
        target: [Union[str, tuple[float], SkyCoord]],   
        obs_table:Optional[pd.DataFrame] = None, 
        prod_table:Optional[pd.DataFrame] = None,
        table:Optional[pd.DataFrame] = None,
        search_radius:Optional[Union[float,u.Quantity]] = None,
        exptime:Optional[Union[str, int, tuple]] = (0,9999),
        pipeline:  Optional[Union[str, list[str]]] = None,
        quarter: Optional[int] = None,
        month: Optional[int] = None):
        
        super().__init__(target=target, 
                         mission=["Kepler"], 
                         obs_table=obs_table, 
                         prod_table=prod_table, 
                         table=table, 
                         search_radius=search_radius, 
                         exptime=exptime, 
                         pipeline=pipeline, 
                         sequence=None)
        if(table is None):
            self._add_kepler_mission_product()
            self.get_sequence_number()
            self.sort_Kepler()
            # Can't search mast with quarter/month directly, so filter on that after the fact. 
            self.table = self.table[self._filter_kepler(quarter, month)]

    '''
    # Now implemented in base class
    def _fix_times():
        # Fixes Kepler times
        raise NotImplementedError'''

    def _handle_kbonus(self):
        # KBONUS times are masked as they are invalid for the quarter data
        #kbonus_mask = self.table["pipeline"] == "KBONUS-BKG"
        raise NotImplementedError

    def _add_kepler_mission_product(self):
        # Some products are HLSPs and some are mission products
        mission_product = np.zeros(len(self.table), dtype=bool)
        mission_product[self.table["pipeline"] == "Kepler"] = True
        self.table['mission_product'] = mission_product

    @property
    def HLSPs(self):
        """return a MASTSearch object with self.table only containing High Level Science Products"""
        mask = self.table['mission_product'] 
        return(self._mask(~mask))
    
    @property
    def mission_products(self):
        """return a MASTSearch object with self.table only containing Mission Products"""
        mask = self.table['mission_product'] 
        return(self._mask(mask))

    def get_sequence_number(self):
        # Kepler sequence_number values were not populated at the time of
        # writing this code, so we parse them from the description field.

        seq_num = self.table["sequence_number"].values.astype(str)

        mask = ((self.table["project"] == "Kepler") &
                self.table["sequence_number"].isna())
        re_expr = r".*Q(\d+)"
        seq_num[mask] = [re.findall(re_expr, item[0])[0] if re.findall(re_expr, item[0]) else "" for item in joint_table.loc[mask,["description"]].values]
        self.table['sequence_number'] = seq_num

        # Update 'mission' with the sequence number
        self.table["mission"] = [f" {proj} - Campaign {seq}" 
                            for proj, seq in zip(
                                self.table['mission'].values.astype(str),
                                seq_num)]

    def _filter_kepler(
            self, 
            quarter: Union[int, list[int]] = None,
            month: Union[int, list[int]]= None,
        ) -> pd.DataFrame:
        import os
        # Filter Kepler product by month/quarter
        # TODO: should this return the mask or replace self.table directly? I'm leaning toward replace directly
        products = self.table

        mask = np.ones(len(products), dtype=bool)

        if sum(mask) == 0:
            return products

        # Identify quarter by the description.
        # This is necessary because the `sequence_number` field was not populated
        # for Kepler prime data at the time of writing this function.
        if quarter is not None:
            quarter_mask = np.zeros(len(products), dtype=bool)
            for q in np.atleast_1d(quarter).tolist():
                quarter_mask += products['description'].str.endswith(f"Q{q}")
            mask &= quarter_mask

        # For Kepler short cadence data the month can be specified
        if month is not None:
            month = np.atleast_1d(month).tolist()
            # Get the short cadence date lookup table.
            table = pd.read_csv(
                os.path.join(PACKAGEDIR, "data", "short_cadence_month_lookup.csv")
            )
            # The following line is needed for systems where the default integer type
            # is int32 (e.g. Windows/Appveyor), the column will then be interpreted
            # as string which makes the test fail.
            table["StartTime"] = table["StartTime"].astype(str)
            # Grab the dates of each of the short cadence files.
            # Make sure every entry has the correct month
            is_shortcadence = mask & products['description'].str.contains("Short")

            for idx in np.where(is_shortcadence)[0]:
                quarter = np.atleast_1d(int(products["description"][idx].split(" - ")[-1].replace("-", "")[1:])).tolist()
                date = products['dataURI'][idx].split("/")[-1].split("-")[1].split("_")[0]
                # Check if the observation date matches the specified Quarter/month from the lookup table
                if date not in table["StartTime"][table['Month'].isin(month) & table['Quarter'].isin(quarter)].values:
                    mask[idx] = False
        return mask
    


    def sort_Kepler():
        sort_priority = {"Kepler": 1, 
                         "KBONUS-BKG": 2, 
                         }
        df = self.table
        df["sort_order"] = self.table['pipeline'].map(sort_priority).fillna(9)
        df.sort_values(by=["distance", "project", "sort_order", "start_time", "exptime"], ignore_index=True, inplace=True)
        self.table = df




class K2Search(MASTSearch):
    def __init__(self,
        target: [Union[str, tuple[float], SkyCoord]],   
        obs_table:Optional[pd.DataFrame] = None, 
        prod_table:Optional[pd.DataFrame] = None,
        table:Optional[pd.DataFrame] = None,
        search_radius:Optional[Union[float,u.Quantity]] = None,
        exptime:Optional[Union[str, int, tuple]] = (0,9999),
        pipeline:  Optional[Union[str, list[str]]] = None,
        campaign: Optional[int] = None,
        ):
        
        super().__init__(target=target, 
                         mission=["K2"], 
                         obs_table=obs_table, 
                         prod_table=prod_table, 
                         table=table, 
                         search_radius=search_radius, 
                         exptime=exptime, 
                         pipeline=pipeline, 
                         sequence=campaign)
        if(table is None):
            self._add_K2_mission_product()
            self._fix_K2_sequence()
            self.sort_K2()
        # Can't search mast with quarter/month directly, so filter on that after the fact. 

     
    def _add_K2_mission_product(self):
        # Some products are HLSPs and some are mission products
        mission_product = np.zeros(len(self.table), dtype=bool)
        mission_product[self.table["pipeline"] == "K2"] = True
        self.table['mission_product'] = mission_product


    def _fix_K2_sequence(self):
        # K2 campaigns 9, 10, and 11 were split into two sections, which are
        # listed separately in the table with suffixes "a" and "b"        
        seq_num = self.table["sequence_number"].values.astype(str)

        mask = self.table["sequence_number"].isin([9, 10, 11])

        for index, row in self.table[mask].iterrows():
            for half, letter in zip([1,2],["a","b"]):
                if f"c{row['sequence_number']}{half}" in row["productFilename"]:
                    seq_num[index] = f"{int(row['sequence_number']):02d}{letter}"

        self.table["mission"] = [f" {proj} - Campaign {seq}" 
                                  for proj, seq in zip(
                                      self.table['mission'].values.astype(str),
                                      seq_num)]


    
    def sort_K2(self):
        # No specific preference for K2 HLSPs
        sort_priority = {"K2": 1, 
                         }
        df = self.table
        df["sort_order"] = self.table['pipeline'].map(sort_priority).fillna(9)
        df.sort_values(by=["distance", "project", "sort_order", "start_time", "exptime"], ignore_index=True, inplace=True)
        self.table = df
<|MERGE_RESOLUTION|>--- conflicted
+++ resolved
@@ -136,13 +136,6 @@
         if (isinstance(table, pd.DataFrame)):
             self.table = table
 
-<<<<<<< HEAD
-    def __getitem__(self, key):
-        """Implements indexing and slicing."""
-
-        if isinstance(key, int):
-            selection = pd.DataFrame(self.table.iloc[key]).T
-=======
         # If we don't have a name or a joint table,
         # check to see if tables were passed
         elif(isinstance(obs_table, pd.DataFrame)):
@@ -153,7 +146,6 @@
                 prod_table = self._search_products(self)
             self.prod_table = prod_table
             self.table = self._join_tables()
->>>>>>> e284df81
         else:
             raise(ValueError("No Target or object table supplied"))
         
@@ -843,23 +835,10 @@
         
         if len(ffi_result) > 0:
             log.debug(f"Found {n_results} matching cutouts.")
-
         else:
             log.debug("Found no matching cutouts.")
-<<<<<<< HEAD
-            query_result = masked_result.copy().reset_index()
-      
-    query_result = pd.concat((masked_result,
-        ffi_result)).sort_values(["distance", 
-                                     "obsid", 
-                                     "sequence_number"], ignore_index=True)   
-    
-    else:
-        query_result = None
-=======
 
         return ffi_result
->>>>>>> e284df81
     
     def _sector2ffiexptime(self, sector):
         if sector <27:
