"""Test features of search that interact with the data archive at MAST."""

import os
import pytest
from time import time
import socket
from contextlib import contextmanager

from numpy.testing import assert_almost_equal, assert_array_equal
import numpy as np


from astropy.coordinates import SkyCoord
import astropy.units as u

import pandas as pd


from lksearch.utils import SearchError, SearchWarning, SearchDeprecationError
from lksearch import MASTSearch, TESSSearch, KeplerSearch, K2Search
from lksearch import conf


def test_search_cubedata():
    # EPIC 210634047 was observed twice in long cadence
    assert len(K2Search("EPIC 210634047").cubedata.table) == 2
    # ...including Campaign 4
    assert len(K2Search("EPIC 210634047", campaign=4).cubedata.table) == 1
    # KIC 11904151 (Kepler-10) was observed in LC in 15 Quarters
    assert len(KeplerSearch("KIC 11904151", exptime="long").cubedata.table) == 15
    # ...including quarter 11 but not 12:
    assert (
        len(KeplerSearch("KIC 11904151", exptime="long", quarter=11).cubedata.table)
        == 1
    )
    assert (
        len(KeplerSearch("KIC 11904151", exptime="long", quarter=12).cubedata.table)
        == 0
    )

    # with mission='TESS', it should return TESS observations
    tic = "TIC 273985862"  # Has been observed in multiple sectors including 1
    assert len(MASTSearch(tic, mission="TESS").table) > 1
    assert (
        len(
            TESSSearch(
                tic, pipeline="SPOC", sector=1, search_radius=100
            ).timeseries.table
        )
        == 2
    )

    manifest = TESSSearch(tic, pipeline="SPOC", sector=1).download()
    assert len(manifest) == len(TESSSearch(tic, pipeline="SPOC", sector=1))
    assert len(TESSSearch("pi Mensae", sector=1, pipeline="SPOC").cubedata.table) == 1
    # Issue #445: indexing with -1 should return the last index of the search result
    assert len(TESSSearch("pi Mensae").cubedata[-1].table) == 1


def test_search_split_campaigns():
    """Searches should should work for split campaigns.

    K2 Campaigns 9, 10, and 11 were split into two halves for various technical
    reasons (C91=C9a, C92=C9b, C101=C10a, C102=C10b, C111=C11a, C112=C11b).
    We expect most targets from those campaigns to return two TPFs.
    """
    campaigns = [9, 10, 11]
    ids = ["EPIC 228162462", "EPIC 228726301", "EPIC 202975993"]
    for c, idx in zip(campaigns, ids):
        sr = K2Search(idx, campaign=c, exptime="long").cubedata.table
        assert len(sr) == 2


def test_search_timeseries(caplog):
    # We should also be able to resolve targets by name instead of KIC ID
    # The name Kepler-10 somehow no longer works on MAST. So we use 2MASS instead:
    #   https://simbad.cds.unistra.fr/simbad/sim-id?Ident=%405506010&Name=Kepler-10
    assert (
        len(
            KeplerSearch(
                "2MASS J19024305+5014286", pipeline="Kepler", exptime="long"
            ).timeseries.table
        )
        == 15
    )

    # Check there is a NameResolveError if putting in nonsense
    # with pytest.raises(SearchError, match="Unable to find"):
    #    MASTSearch("DOES_NOT_EXIST (UNIT TEST)").timeseries

    # If we ask for all cadence types, there should be four Kepler files given
    assert (
        len(
            KeplerSearch(
                "KIC 4914423", quarter=6, exptime="any", pipeline="Kepler"
            ).timeseries.table
        )
        == 4
    )

    # ...and only one should have long cadence
    assert (
        len(
            KeplerSearch(
                "KIC 4914423", quarter=6, exptime="long", pipeline="Kepler"
            ).timeseries.table
        )
        == 1
    )
    # Should be able to resolve an ra/dec from a string
    assert (
        len(
            KeplerSearch(
                "297.5835, 40.98339", quarter=6, pipeline="Kepler"
            ).timeseries.table
        )
        == 1
    )
    # Should be able to resolve an ra/dec from a tuple
    assert (
        len(
            KeplerSearch(
                (297.5835, 40.98339), quarter=6, pipeline="Kepler"
            ).timeseries.table
        )
        == 1
    )
    # Should be able to resolve a SkyCoord
    c = SkyCoord("297.5835 40.98339", unit=(u.deg, u.deg))
    search = KeplerSearch(c, quarter=6, pipeline="Kepler").timeseries
    assert len(search.table) == 1
    assert len(search) == 1

    # We should be able to download a light curve
    manifest = search.download()
    assert len(manifest) == 1

    # with mission='TESS', it should return TESS observations
    tic = "TIC 273985862"
    assert len(TESSSearch(tic).timeseries.table) > 1
    assert (
        len(
            TESSSearch(
                tic, pipeline="spoc", sector=1, search_radius=100
            ).timeseries.table
        )
        == 2
    )
    assert len(TESSSearch("pi Mensae", pipeline="SPOC", sector=1).timeseries.table) == 1


def test_search_with_skycoord():
    """Can we pass both names, SkyCoord objects, and coordinate strings?"""
    sr_name = KeplerSearch("KIC 11904151", exptime="long").cubedata
    assert (
        len(sr_name) == 15
    )  # Kepler-10 as observed during 15 quarters in long cadence
    # Can we search using a SkyCoord objects?
    sr_skycoord = KeplerSearch(
        SkyCoord.from_name("KIC 11904151"), exptime="long"
    ).cubedata
    assert len(sr_skycoord) == 15
    assert_array_equal(
        sr_name.table["productFilename"], sr_skycoord.table["productFilename"]
    )
    # Can we search using a string of "ra dec" decimals?
    sr_decimal = KeplerSearch("285.67942179 +50.24130576", exptime="long").cubedata

    assert_array_equal(
        sr_name.table["productFilename"], sr_decimal.table["productFilename"]
    )
    # Can we search using a sexagesimal string?
    sr_sexagesimal = KeplerSearch("19:02:43.1 +50:14:28.7", exptime="long").cubedata
    assert_array_equal(
        sr_name.table["productFilename"], sr_sexagesimal.table["productFilename"]
    )

    sr_kic = KeplerSearch("KIC 11904151", exptime="long").cubedata
    assert_array_equal(
        sr_name.table["productFilename"], sr_kic.table["productFilename"]
    )


def test_searchresult():
    sr = KeplerSearch("KIC 11904151").timeseries
    assert len(sr) == len(sr.table)  # Tests SearchResult.__len__
    assert len(sr[2:7]) == 5  # Tests SearchResult.__get__
    assert len(sr[2]) == 1
    assert "kplr" in sr.__repr__()
    assert "kplr" in sr._repr_html_()


def test_month():
    # In short cadence, if we specify both quarter and month
    sr = KeplerSearch("KIC 11904151", quarter=11, month=1, exptime="short").cubedata
    assert len(sr) == 1
    sr = KeplerSearch(
        "KIC 11904151", quarter=11, month=[1, 3], exptime="short"
    ).cubedata
    assert len(sr) == 2


def test_collections():
    assert len(K2Search("EPIC 205998445", search_radius=900).cubedata.table) == 4
    assert (
        len(
            MASTSearch(
                "EPIC 205998445", mission="K2", search_radius=900, pipeline="K2"
            ).filter_table(limit=3)
        )
        == 3
    )
    # if fewer targets are found than targetlimit, should still download all available
    assert (
        len(
            K2Search("EPIC 205998445", search_radius=900, pipeline="K2")
            .cubedata.filter_table(limit=6)
            .table
        )
        == 4
    )

    assert isinstance(
        MASTSearch(
            "EPIC 205998445", mission="K2", search_radius=900, pipeline="K2"
        ).cubedata.download(),
        pd.DataFrame,
    )


def test_properties():
    c = SkyCoord("297.5835 40.98339", unit=(u.deg, u.deg))
    assert_almost_equal(KeplerSearch(c, quarter=6).cubedata.ra[0], 297.5835)
    assert_almost_equal(KeplerSearch(c, quarter=6).cubedata.dec[0], 40.98339)
    assert len(KeplerSearch(c, quarter=6).cubedata.target_name) == 1


def test_source_confusion():
    # Regression test for issue #148.
    # When obtaining the TPF for target 6507433, @benmontet noticed that
    # a target 4 arcsec away was returned instead.
    # See https://github.com/lightkurve/lightkurve/issues/148
    desired_target = "KIC 6507433"
    tpf = KeplerSearch(desired_target, quarter=8).cubedata
    assert "6507433" in tpf.target_name[0]


def test_empty_searchresult():
    """Does an empty SearchResult behave gracefully?"""
    sr = MASTSearch(table=pd.DataFrame())
    assert len(sr) == 0
    str(sr)
    with pytest.warns(SearchWarning, match="Cannot download"):
        sr.download()


def test_issue_472():
    """Regression test for https://github.com/lightkurve/lightkurve/issues/472"""
    # The line below previously threw an exception because the target was not
    # observed in Sector 2; we're always expecting a SearchResult object (empty
    # or not) rather than an exception.
    # Whether or not this SearchResult is empty has changed over the years,
    # because the target is only ~15 pixels beyond the FFI edge and the accuracy
    # of the FFI footprint polygons at the MAST portal have changed at times.
    
    #with pytest.raises(SearchError, match="No data"):
    #    TESSSearch("TIC41336498", sector=2).tesscut
    
    # TESScut does find this target, even though it is in collateral pixels (no science data)
    assert len(TESSSearch("TIC41336498", sector=2).tesscut) == 1


""" This test used in OG Lightkurve used the fact that we were failing when we
tried to read the file into memmory after a download call.  In this package we
are never reading a file into memmory so we cannot trivially replicate this test.  
A corrupted file will just exist on disk, but can be over-written with a keyword.  
Is there a good way to replicate this behaviour?  
"""
# def test_corrupt_download_handling_case_empty():
#    """When a corrupt file exists in the cache, make sure the user receives
#    a helpful error message.
#
#    This is a regression test for #511 and #1184.
#
#    For case the file is truncated, see test_read.py::test_file_corrupted
#    It cannot be done easily here because on Windows,
#    a similar test would result in PermissionError when `tempfile`
#    tries to do cleanup.
#    Some low level codes (probably astropy.fits) still hold a file handle
#    of the corrupted FIS file.
#    """
#    with tempfile.TemporaryDirectory() as tmpdirname:
#        # Pretend a corrupt file exists at the expected cache location
#        expected_dir = os.path.join(
#            tmpdirname, "mastDownload", "Kepler", "kplr011904151_lc_Q111111110111011101"
#        )
#        expected_fn = os.path.join(
#            expected_dir, "kplr011904151-2010009091648_lpd-targ.fits.gz"
#        )
#        os.makedirs(expected_dir)
#        open(expected_fn, "w").close()  # create "corrupt" i.e. empty file
#        with pytest.raises(SearchWarning):
#            KeplerSearch("KIC 11904151", quarter=4, exptime="long").cubedata.download(
#                download_dir=tmpdirname
#            )
#        #assert "may be corrupt" in err.value.args[0]
#        #assert expected_fn in err.value.args[0]

# Couldn't get the below to work - I think because we're missing a setattr in MASTSearch.  Look into this.
# def test_mast_http_error_handling(monkeypatch):
#    """Regression test for #1211; ensure downloads yields an warning when MAST download result in an error.
#    This is an intentional change from lightkurve search behaviour - since we are returning the file manifest
#    we now throw a warning not an error"""
#
#    from astroquery.mast import Observations
#
#    result = TESSSearch("TIC 273985862").timeseries
#    remote_url = result.table.loc[0,"dataURI"].values
#
#    def mock_http_error_response(*args, **kwargs):
#        """Mock the `download_product()` response to simulate MAST returns HTTP error"""
#        return Table(data={
#            "Local Path": ["./mastDownload/acme_lc.fits"],
#            "Status": ["ERROR"],
#            "Message": ["HTTP Error 500: Internal Server Error"],
#            "URL": [remote_url],
#            })
#
#    monkeypatch.setattr(Observations, "download_products", mock_http_error_response)
#
#    with tempfile.TemporaryDirectory() as tmpdirname:
#        # ensure the we don't hit cache so that it'll always download from MAST
#        with pytest.raises(SearchWarning) as excinfo:
#            result[0].download(download_dir=tmpdirname)
#        assert "HTTP Error 500" in str(excinfo.value)
#        assert remote_url in str(excinfo.value)


def test_indexerror_631():
    """Regression test for #631; avoid IndexError."""
    # This previously triggered an exception:
    result = TESSSearch(
        "KIC 8462852", sector=15, search_radius=1, pipeline="spoc"
    ).timeseries
    assert len(result) == 1


def test_overlapping_targets_718():
    """Regression test for #718."""
    # Searching for the following targets without radius should only return
    # the requested targets, not their overlapping neighbors.
    targets = ["KIC 5112705", "KIC 10058374", "KIC 5385723"]
    for target in targets:
        search = KeplerSearch(target, quarter=11, pipeline="Kepler").timeseries
        assert len(search) == 1
        assert search.target_name[0] == f"kplr{target[4:].zfill(9)}"

    # When using `radius=1` we should also retrieve the overlapping targets
    search = KeplerSearch(
        "KIC 5112705", quarter=11, pipeline="Kepler", search_radius=1 * u.arcsec
    ).timeseries
    assert len(search) > 1


def test_tesscut_795():
    """Regression test for #795: make sure the __repr__.of a TESSCut
    SearchResult works."""
    str(TESSSearch("KIC 8462852"))


def test_exptime_filtering():
    """Can we pass "fast", "short", exposure time to the exptime argument?"""

    res = TESSSearch("AU Mic", sector=27, exptime="fast").timeseries
    assert len(res) == 1
    assert res.exptime[0] == 20.0

    res = TESSSearch("AU Mic", sector=27, exptime="short").timeseries
    assert len(res) == 1
    assert res.table["exptime"][0] == 120.0

    res = TESSSearch("AU Mic", sector=27, exptime=20).timeseries
    assert len(res) == 1
    assert res.table["exptime"][0] == 20.0
    assert "fast" in res.table["productFilename"][0]


def test_search_slicing_regression():
    # Regression test: slicing after calling __repr__ failed.
    res = TESSSearch("AU Mic", exptime=20).timeseries
    res.__repr__()
    res[res.exptime[0] < 100]


def test_ffi_hlsp():
    """Can SPOC, QLP (FFI), and TESS-SPOC (FFI) light curves be accessed?"""
    search = TESSSearch("TrES-2b", sector=26).timeseries  # aka TOI 2140.01
    assert search.table["pipeline"].str.contains("QLP").any()
    assert search.table["pipeline"].str.contains("TESS-SPOC").any()
    assert search.table["pipeline"].str.contains("SPOC").any()
    # tess-spoc also produces tpfs
    search = TESSSearch("TrES-2b", sector=26).cubedata
    assert search.table["pipeline"].str.contains("TESS-SPOC").any()
    assert search.table["pipeline"].str.contains("SPOC").any()


def test_qlp_ffi_lightcurve():
    """Can we search and download an MIT QLP FFI light curve?"""
    search = TESSSearch("TrES-2b", sector=26, pipeline="qlp").timeseries
    assert len(search) == 1
    assert search.pipeline[0] == "QLP"
    assert search.exptime[0] == 1800  # * u.second  # Sector 26 had 30-minute FFIs


def test_spoc_ffi_lightcurve():
    """Can we search and download a SPOC FFI light curve?"""
    search = TESSSearch("TrES-2b", sector=26, pipeline="tess-spoc").timeseries
    assert len(search) == 1
    assert search.pipeline[0] == "TESS-SPOC"
    assert search.exptime[0] == 1800  # * u.second  # Sector 26 had 30-minute FFIs


def test_split_k2_campaigns():
    """Do split K2 campaign sections appear separately in search results?"""
    # Campaign 9
    search_c09 = K2Search("EPIC 228162462", exptime="long", campaign=9).cubedata
    assert search_c09.table["campaign"][0] == "09a"
    assert search_c09.table["campaign"][1] == "09b"
    # Campaign 10

    search_c10 = K2Search("EPIC 228725972", exptime="long", campaign=10).cubedata
    assert search_c10.table["campaign"][0] == "10a"
    assert search_c10.table["campaign"][1] == "10b"
    # Campaign 11
    search_c11 = K2Search("EPIC 203830112", exptime="long", campaign=11).cubedata
    assert search_c11.table["campaign"][0] == "11a"
    assert search_c11.table["campaign"][1] == "11b"


def test_FFI_retrieval():
    """MAST has deprecated FFI search and retrieval through astroquery, so this function is now deprecated"""
    with pytest.raises(SearchDeprecationError) as exc:
        results = TESSSearch("Kepler 16b").search_sector_ffis(14)
    assert "deprecated" in exc.value.args[0]


def test_tesscut():
    """Can we find and download TESS tesscut tpfs"""
    results = TESSSearch("Kepler 16b", hlsp=False, sector=14)
    results2 = TESSSearch("Kepler 16b", pipeline="TESScut", sector=14)
    assert len(results) == 12
    assert len(results.cubedata) == 2
    assert len(results.tesscut) == 1
    assert len(results.tesscut) == len(results2)
    manifest = results.tesscut.download()
    assert len(manifest) == 1
    # Now check a sector in which the target was not observed
    with pytest.raises(SearchError, match="No data"):
        results = TESSSearch("Kepler 16b", hlsp=False, sector=28)
    with pytest.raises(SearchError, match="No data"):
        results2 = TESSSearch("Kepler 16b", pipeline="TESScut", sector=28)

    # Check a target that does not have SPOC products
    sr = TESSSearch('TIC 51637609',pipeline=['SPOC','tesscut'], sector=56)
    sr2 = TESSSearch('TIC 51637609',pipeline=['SPOC','QLP','tesscut'], sector=56)
    assert len(sr) == 1
    assert len(sr2) == 2



class TestMASTSearchFilter:
    results = MASTSearch("Kepler 16b")

    @pytest.mark.parametrize(
        "target_name",
        (
            0,
            299096355,
            "kplr012644769",
            [299096355, "kplr012644769"],
            [299096355, "299096355"],
        ),
    )
    def test_target_name(self, target_name):
        self.results.filter_table(target_name=target_name)

    @pytest.mark.parametrize("limit", (0, 10, 1000))
    def test_limit(self, limit):
        self.results.filter_table(limit=limit)

    @pytest.mark.parametrize("filetype", (0, "lightcurve"))
    def test_filetype(self, filetype):
        self.results.filter_table(filetype=filetype)

    @pytest.mark.parametrize(
        "exptime",
        (
            0,
            20,
            20.0,
            [0, 20],
            [20, 60.0],
            (0, 100),
            "fast",
            "short",
            "long",
            "shortest",
            "longest",
        ),
    )
    def test_exptime(self, exptime):
        self.results.filter_table(exptime=exptime)

    @pytest.mark.parametrize("distance", (0, 0.2, (0.2, 0.4)))
    def test_distance(self, distance):
        self.results.filter_table(distance=distance)

    @pytest.mark.parametrize("year", (0, 2013, (2000, 2020), [2013, 2019]))
    def test_year(self, year):
        self.results.filter_table(year=year)

    @pytest.mark.parametrize(
        "description", (0, "data", ["TPS", "report"], ("TPS", "report"))
    )
    def test_description(self, description):
        self.results.filter_table(description=description)

    @pytest.mark.parametrize("pipeline", (0, "Kepler", "spoc", ["kepler", "spoc"]))
    def test_pipeline(self, pipeline):
        self.results.filter_table(pipeline=pipeline)

    @pytest.mark.parametrize("sequence", (0, 14, [14, 15]))
    def test_sequence(self, sequence):
        self.results.filter_table(sequence=sequence)

    @pytest.mark.parametrize("mission", (0, "Kepler", "Tess", ["Kepler", "Tess"]))
    def test_mission(self, mission):
        self.results.filter_table(mission=mission)

    def test_combination(
        self,
    ):
        filter_results = self.results.filter_table(
            target_name=299096355,
            pipeline="SPOC",
            mission="TESS",
            exptime=120,
            distance=0.1,
            year=2022,
            description="light curves",
            filetype="lightcurve",
            sequence=55,
            limit=10,
        )
        assert (
            filter_results.table.obs_id.values[0]
            == "tess2022217014003-s0055-0000000299096355-0242-s"
        )


def test_filter():
    """Can we properly filter the data"""

    results = TESSSearch("Kepler 16b")
    filtered = results.filter_table(sector=14)
    queried = results.query_table("sector == 14")
    assert len(filtered) == len(queried)


def test_tess_clouduris():
    """regression test - do tesscut/nan's in dataURI column break cloud uri fetching"""
<<<<<<< HEAD
    toi = TESSSearch("TOI 1161", sector=14)
    # 20 products should be returned
    assert len(toi.cloud_uris) == 20
    # 6 of them should have cloud uris
    assert np.sum((toi.cloud_uris.values != None).astype(int)) == 6
=======
    toi = TESSSearch("TOI 1161", hlsp=False, sector=14)
    # 12 products should be returned
    assert len(toi.cloud_uri) == 12
    # 6 of them should have cloud uris
    assert np.sum((toi.cloud_uri.values != None).astype(int)) == 6
>>>>>>> 595d5316


def test_tess_return_clouduri_not_download():
    """Test to see if we return a S3 bucket instead of downloading if
    `~conf.DOWNLOAD_CLOUD` = False
    """
    # reload the config, set download_cloud = False
    conf.reload()
    conf.DOWNLOAD_CLOUD = False
    # Try to download a file without a S3 bucket, and one with
    # Search for TESS data only. This by default includes both HLSPs and FFI cutouts.
    toi = TESSSearch("TOI 1161", sector=14)
    uris = toi.dvreports.cloud_uri
    not_cloud = pd.isna(uris)
    # A DV Report is not on the cloud - this should still get downloaded locally
    dvr = toi.dvreports[not_cloud]
    dvr_man = dvr[0].download()
    assert os.path.isfile(dvr_man["Local Path"][0])
    # A SPOC TPF is on the cloud, this should return a S3 bucket
    mask = toi.timeseries.pipeline == "SPOC"
    lc_man = toi.timeseries[mask][0].download()
    assert lc_man["Local Path"][0].startswith("s3://")


def test_cached_files_no_filesize_check():
    """Test if turning off the file size check return the expected manifest"""

    # reload the config, set download_cloud = False
    toi = TESSSearch("TOI 1161", pipeline=["SPOC", "TESS-SPOC"], sector=14).timeseries
    file = toi.timeseries[toi.timeseries.pipeline == "SPOC"][0]
    files = toi.timeseries[0:2]

    # test if we can download a file
    conf.reload()
    conf.CHECK_CACHED_FILE_SIZES = True
    manifest = file.download()
    assert manifest["Status"].str.contains("COMPLETE").values

    # Test if we can download multiple files
    files_man = files.download()
    assert False not in files_man["Status"].str.contains("COMPLETE")

    # Test if we can check a downloaded local file in our cache without a astroquery Call
    conf.reload()
    conf.CHECK_CACHED_FILE_SIZES = False
    manifest = file.download()
    assert manifest["Status"].str.contains("UNKNOWN").values

    # Test if we can do the above for multiple files
    files_man = files.download()
    assert False not in files_man["Status"].str.contains("UNKNOWN")

    # Test if we can mix cloud S3 file links and downloaded files
    conf.reload()
    conf.DOWNLOAD_CLOUD = False
    mixed_man = toi[0:2].download()
    # Astroquery download manifest can return in a different order than the requested items
    # check to make sure index is preserved
    assert toi.table["productFilename"][0] == mixed_man["Local Path"][0].split("/")[-1]
    assert toi.table["productFilename"][1] == mixed_man["Local Path"][1].split("/")[-1]

    assert mixed_man["Status"][0] == "COMPLETE"
    assert mixed_man["Status"][1] == "COMPLETE"
    assert mixed_man["Local Path"][0].startswith("s3://")
    assert os.path.isfile(mixed_man["Local Path"][1])

    # Test if we can check a downloaded local file that exists and download a new file
    conf.reload()
    files_man = files.download()
    conf.CHECK_CACHED_FILE_SIZES = False
    os.remove(files_man["Local Path"][0])

    files_man2 = files.download()
    # Astroquery download manifest can return in a different order than the requested items
    # check to make sure index is preserved
    assert (
        files.table["productFilename"][0] == files_man2["Local Path"][0].split("/")[-1]
    )
    assert (
        files.table["productFilename"][1] == files_man2["Local Path"][1].split("/")[-1]
    )

    assert files_man2["Status"][0] == "COMPLETE"
    assert files_man2["Status"][1] == "UNKNOWN"

    files.download()
    conf.reload()
    conf.CHECK_CACHED_FILE_SIZES = False
    conf.DOWNLOAD_CLOUD = False
    manifest = files.download()
    # This should return a minefest with 1 TESS-SPOC HLSP that is not on the cloud
    # and one item from SPOC that is on the cloud
    assert manifest["Local Path"][0].startswith("s3://")
    assert manifest["Local Path"][1].startswith("/")

    assert manifest["Status"][0] == "COMPLETE"
    assert manifest["Status"][1] == "UNKNOWN"


"""The below was working for Christina but not for Tyler or Github Actions.  
I've commented this out so we can get this merged with passing tests as I 
verified its working locally but lets revisit"""

# def test_cached_files_no_filesize_check():
#    """Test to see if turning off the file size check results in a faster return."""
#
#    @contextmanager
#    def monitor_socket():
#        original_socket = socket.socket
#
#        class WrappedSocket(original_socket):
#            def connect(self, address):
#                print(f"Network call to: {address}")
#                raise RuntimeError("Function uses internet access.")
#
#        socket.socket = WrappedSocket
#        try:
#            yield
#        finally:
#            socket.socket = original_socket
#
#    conf.reload()
#    sr = KeplerSearch("Kepler-10", exptime=1800, quarter=1).timeseries
#
#    # ensure file is in the cache
#    sr.download(cloud=False, cache=True)
#
#    # if CHECK_CACHED_FILE_SIZES is True, this should check the internet for file size
#    # this should result in a RuntimeError
#    conf.CHECK_CACHED_FILE_SIZES = True
#    with pytest.raises(RuntimeError):
#        with monitor_socket():
#            sr.download(cloud=False, cache=True)
#
#    # if CHECK_CACHED_FILE_SIZES is False, this should NOT check the internet for file size
#    # this should NOT result in a RuntimeError
#    conf.CHECK_CACHED_FILE_SIZES = False
#    try:
#        with monitor_socket():
#            sr.download(cloud=False, cache=True)
#    except RuntimeError:
#        pytest.fail(
#            "`CHECK_CACHED_FILE_SIZES` set to `False` still results in a file size check."
#        )
#<|MERGE_RESOLUTION|>--- conflicted
+++ resolved
@@ -569,19 +569,12 @@
 
 def test_tess_clouduris():
     """regression test - do tesscut/nan's in dataURI column break cloud uri fetching"""
-<<<<<<< HEAD
-    toi = TESSSearch("TOI 1161", sector=14)
-    # 20 products should be returned
-    assert len(toi.cloud_uris) == 20
-    # 6 of them should have cloud uris
-    assert np.sum((toi.cloud_uris.values != None).astype(int)) == 6
-=======
+
     toi = TESSSearch("TOI 1161", hlsp=False, sector=14)
     # 12 products should be returned
     assert len(toi.cloud_uri) == 12
     # 6 of them should have cloud uris
     assert np.sum((toi.cloud_uri.values != None).astype(int)) == 6
->>>>>>> 595d5316
 
 
 def test_tess_return_clouduri_not_download():
