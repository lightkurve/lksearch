"""Test features of search that interact with the data archive at MAST."""

import os
import pytest

from numpy.testing import assert_almost_equal, assert_array_equal
import numpy as np

import tempfile
from requests import HTTPError

from astropy.coordinates import SkyCoord
import astropy.units as u
from astropy.table import Table

import pandas as pd

from pathlib import Path
from astropy.utils.data import get_pkg_data_filename

import shutil

from lksearch.utils import SearchError, SearchWarning

from lksearch import MASTSearch, TESSSearch, KeplerSearch, K2Search
from lksearch import conf


def test_search_cubedata():
    # EPIC 210634047 was observed twice in long cadence
    assert len(K2Search("EPIC 210634047").cubedata.table) == 2
    # ...including Campaign 4
    assert len(K2Search("EPIC 210634047", campaign=4).cubedata.table) == 1
    # KIC 11904151 (Kepler-10) was observed in LC in 15 Quarters
    assert len(KeplerSearch("KIC 11904151", exptime="long").cubedata.table) == 15
    # ...including quarter 11 but not 12:
    assert (
        len(KeplerSearch("KIC 11904151", exptime="long", quarter=11).cubedata.table)
        == 1
    )
    assert (
        len(KeplerSearch("KIC 11904151", exptime="long", quarter=12).cubedata.table)
        == 0
    )

    # with mission='TESS', it should return TESS observations
    tic = "TIC 273985862"  # Has been observed in multiple sectors including 1
    assert len(MASTSearch(tic, mission="TESS").table) > 1
    assert (
        len(
            TESSSearch(
                tic, pipeline="SPOC", sector=1, search_radius=100
            ).timeseries.table
        )
        == 2
    )

    manifest = TESSSearch(tic, pipeline="SPOC", sector=1).download()
    assert len(manifest) == len(TESSSearch(tic, pipeline="SPOC", sector=1))
    assert len(TESSSearch("pi Mensae", sector=1, pipeline="SPOC").cubedata.table) == 1
    # Issue #445: indexing with -1 should return the last index of the search result
    assert len(TESSSearch("pi Mensae").cubedata[-1].table) == 1


def test_search_split_campaigns():
    """Searches should should work for split campaigns.

    K2 Campaigns 9, 10, and 11 were split into two halves for various technical
    reasons (C91=C9a, C92=C9b, C101=C10a, C102=C10b, C111=C11a, C112=C11b).
    We expect most targets from those campaigns to return two TPFs.
    """
    campaigns = [9, 10, 11]
    ids = ["EPIC 228162462", "EPIC 228726301", "EPIC 202975993"]
    for c, idx in zip(campaigns, ids):
        sr = K2Search(idx, campaign=c, exptime="long").cubedata.table
        assert len(sr) == 2


def test_search_timeseries(caplog):
    # We should also be able to resolve targets by name instead of KIC ID
    # The name Kepler-10 somehow no longer works on MAST. So we use 2MASS instead:
    #   https://simbad.cds.unistra.fr/simbad/sim-id?Ident=%405506010&Name=Kepler-10
    assert (
        len(
            KeplerSearch(
                "2MASS J19024305+5014286", pipeline="Kepler", exptime="long"
            ).timeseries.table
        )
        == 15
    )

    # Check there is a NameResolveError if putting in nonsense
    # with pytest.raises(SearchError, match="Unable to find"):
    #    MASTSearch("DOES_NOT_EXIST (UNIT TEST)").timeseries

    # If we ask for all cadence types, there should be four Kepler files given
    assert (
        len(
            KeplerSearch(
                "KIC 4914423", quarter=6, exptime="any", pipeline="Kepler"
            ).timeseries.table
        )
        == 4
    )

    # ...and only one should have long cadence
    assert (
        len(
            KeplerSearch(
                "KIC 4914423", quarter=6, exptime="long", pipeline="Kepler"
            ).timeseries.table
        )
        == 1
    )
    # Should be able to resolve an ra/dec
    assert (
        len(
            KeplerSearch(
                "297.5835, 40.98339", quarter=6, pipeline="Kepler"
            ).timeseries.table
        )
        == 1
    )
    # Should be able to resolve a SkyCoord
    c = SkyCoord("297.5835 40.98339", unit=(u.deg, u.deg))
    search = KeplerSearch(c, quarter=6, pipeline="Kepler").timeseries
    assert len(search.table) == 1
    assert len(search) == 1

    # We should be able to download a light curve
    manifest = search.download()
    assert len(manifest) == 1

    # with mission='TESS', it should return TESS observations
    tic = "TIC 273985862"
    assert len(TESSSearch(tic).timeseries.table) > 1
    assert (
        len(
            TESSSearch(
                tic, pipeline="spoc", sector=1, search_radius=100
            ).timeseries.table
        )
        == 2
    )
    assert len(TESSSearch("pi Mensae", pipeline="SPOC", sector=1).timeseries.table) == 1


def test_search_with_skycoord():
    """Can we pass both names, SkyCoord objects, and coordinate strings?"""
    sr_name = KeplerSearch("KIC 11904151", exptime="long").cubedata
    assert (
        len(sr_name) == 15
    )  # Kepler-10 as observed during 15 quarters in long cadence
    # Can we search using a SkyCoord objects?
    sr_skycoord = KeplerSearch(
        SkyCoord.from_name("KIC 11904151"), exptime="long"
    ).cubedata
    assert len(sr_skycoord) == 15
    assert_array_equal(
        sr_name.table["productFilename"], sr_skycoord.table["productFilename"]
    )
    # Can we search using a string of "ra dec" decimals?
    sr_decimal = KeplerSearch("285.67942179 +50.24130576", exptime="long").cubedata

    assert_array_equal(
        sr_name.table["productFilename"], sr_decimal.table["productFilename"]
    )
    # Can we search using a sexagesimal string?
    sr_sexagesimal = KeplerSearch("19:02:43.1 +50:14:28.7", exptime="long").cubedata
    assert_array_equal(
        sr_name.table["productFilename"], sr_sexagesimal.table["productFilename"]
    )

    sr_kic = KeplerSearch("KIC 11904151", exptime="long").cubedata
    assert_array_equal(
        sr_name.table["productFilename"], sr_kic.table["productFilename"]
    )


def test_searchresult():
    sr = KeplerSearch("KIC 11904151").timeseries
    assert len(sr) == len(sr.table)  # Tests SearchResult.__len__
    assert len(sr[2:7]) == 5  # Tests SearchResult.__get__
    assert len(sr[2]) == 1
    assert "kplr" in sr.__repr__()
    assert "kplr" in sr._repr_html_()


def test_month():
    # In short cadence, if we specify both quarter and month
    sr = KeplerSearch("KIC 11904151", quarter=11, month=1, exptime="short").cubedata
    assert len(sr) == 1
    sr = KeplerSearch(
        "KIC 11904151", quarter=11, month=[1, 3], exptime="short"
    ).cubedata
    assert len(sr) == 2


def test_collections():
    assert len(K2Search("EPIC 205998445", search_radius=900).cubedata.table) == 4
    assert (
        len(
            MASTSearch(
                "EPIC 205998445", mission="K2", search_radius=900, pipeline="K2"
            ).filter_table(limit=3)
        )
        == 3
    )
    # if fewer targets are found than targetlimit, should still download all available
    assert (
        len(
            K2Search("EPIC 205998445", search_radius=900, pipeline="K2")
            .cubedata.filter_table(limit=6)
            .table
        )
        == 4
    )

    assert isinstance(
        MASTSearch(
            "EPIC 205998445", mission="K2", search_radius=900, pipeline="K2"
        ).cubedata.download(),
        pd.DataFrame,
    )


def test_properties():
    c = SkyCoord("297.5835 40.98339", unit=(u.deg, u.deg))
    assert_almost_equal(KeplerSearch(c, quarter=6).cubedata.ra[0], 297.5835)
    assert_almost_equal(KeplerSearch(c, quarter=6).cubedata.dec[0], 40.98339)
    assert len(KeplerSearch(c, quarter=6).cubedata.target_name) == 1


def test_source_confusion():
    # Regression test for issue #148.
    # When obtaining the TPF for target 6507433, @benmontet noticed that
    # a target 4 arcsec away was returned instead.
    # See https://github.com/lightkurve/lightkurve/issues/148
    desired_target = "KIC 6507433"
    tpf = KeplerSearch(desired_target, quarter=8).cubedata
    assert "6507433" in tpf.target_name[0]


def test_empty_searchresult():
    """Does an empty SearchResult behave gracefully?"""
    sr = MASTSearch(table=pd.DataFrame())
    assert len(sr) == 0
    str(sr)
    with pytest.warns(SearchWarning, match="Cannot download"):
        sr.download()


def test_issue_472():
    """Regression test for https://github.com/lightkurve/lightkurve/issues/472"""
    # The line below previously threw an exception because the target was not
    # observed in Sector 2; we're always expecting a SearchResult object (empty
    # or not) rather than an exception.
    # Whether or not this SearchResult is empty has changed over the years,
    # because the target is only ~15 pixels beyond the FFI edge and the accuracy
    # of the FFI footprint polygons at the MAST portal have changed at times.
    with pytest.raises(SearchError, match="No data"):
        TESSSearch("TIC41336498", sector=2).tesscut


""" This test used in OG Lightkurve used the fact that we were failing when we
tried to read the file into memmory after a download call.  In this package we
are never reading a file into memmory so we cannot trivially replicate this test.  
A corrupted file will just exist on disk, but can be over-written with a keyword.  
Is there a good way to replicate this behaviour?  
"""
# def test_corrupt_download_handling_case_empty():
#    """When a corrupt file exists in the cache, make sure the user receives
#    a helpful error message.
#
#    This is a regression test for #511 and #1184.
#
#    For case the file is truncated, see test_read.py::test_file_corrupted
#    It cannot be done easily here because on Windows,
#    a similar test would result in PermissionError when `tempfile`
#    tries to do cleanup.
#    Some low level codes (probably astropy.fits) still hold a file handle
#    of the corrupted FIS file.
#    """
#    with tempfile.TemporaryDirectory() as tmpdirname:
#        # Pretend a corrupt file exists at the expected cache location
#        expected_dir = os.path.join(
#            tmpdirname, "mastDownload", "Kepler", "kplr011904151_lc_Q111111110111011101"
#        )
#        expected_fn = os.path.join(
#            expected_dir, "kplr011904151-2010009091648_lpd-targ.fits.gz"
#        )
#        os.makedirs(expected_dir)
#        open(expected_fn, "w").close()  # create "corrupt" i.e. empty file
#        with pytest.raises(SearchWarning):
#            KeplerSearch("KIC 11904151", quarter=4, exptime="long").cubedata.download(
#                download_dir=tmpdirname
#            )
#        #assert "may be corrupt" in err.value.args[0]
#        #assert expected_fn in err.value.args[0]

# Couldn't get the below to work - I think because we're missing a setattr in MASTSearch.  Look into this.
# def test_mast_http_error_handling(monkeypatch):
#    """Regression test for #1211; ensure downloads yields an warning when MAST download result in an error.
#    This is an intentional change from lightkurve search behaviour - since we are returning the file manifest
#    we now throw a warning not an error"""
#
#    from astroquery.mast import Observations
#
#    result = TESSSearch("TIC 273985862").timeseries
#    remote_url = result.table.loc[0,"dataURI"].values
#
#    def mock_http_error_response(*args, **kwargs):
#        """Mock the `download_product()` response to simulate MAST returns HTTP error"""
#        return Table(data={
#            "Local Path": ["./mastDownload/acme_lc.fits"],
#            "Status": ["ERROR"],
#            "Message": ["HTTP Error 500: Internal Server Error"],
#            "URL": [remote_url],
#            })
#
#    monkeypatch.setattr(Observations, "download_products", mock_http_error_response)
#
#    with tempfile.TemporaryDirectory() as tmpdirname:
#        # ensure the we don't hit cache so that it'll always download from MAST
#        with pytest.raises(SearchWarning) as excinfo:
#            result[0].download(download_dir=tmpdirname)
#        assert "HTTP Error 500" in str(excinfo.value)
#        assert remote_url in str(excinfo.value)


def test_indexerror_631():
    """Regression test for #631; avoid IndexError."""
    # This previously triggered an exception:
    result = TESSSearch(
        "KIC 8462852", sector=15, search_radius=1, pipeline="spoc"
    ).timeseries
    assert len(result) == 1


def test_overlapping_targets_718():
    """Regression test for #718."""
    # Searching for the following targets without radius should only return
    # the requested targets, not their overlapping neighbors.
    targets = ["KIC 5112705", "KIC 10058374", "KIC 5385723"]
    for target in targets:
        search = KeplerSearch(target, quarter=11, pipeline="Kepler").timeseries
        assert len(search) == 1
        assert search.target_name[0] == f"kplr{target[4:].zfill(9)}"

    # When using `radius=1` we should also retrieve the overlapping targets
    search = KeplerSearch(
        "KIC 5112705", quarter=11, pipeline="Kepler", search_radius=1 * u.arcsec
    ).timeseries
    assert len(search) > 1


def test_tesscut_795():
    """Regression test for #795: make sure the __repr__.of a TESSCut
    SearchResult works."""
    str(TESSSearch("KIC 8462852"))


def test_exptime_filtering():
    """Can we pass "fast", "short", exposure time to the exptime argument?"""

    res = TESSSearch("AU Mic", sector=27, exptime="fast").timeseries
    assert len(res) == 1
    assert res.exptime[0] == 20.0

    res = TESSSearch("AU Mic", sector=27, exptime="short").timeseries
    assert len(res) == 1
    assert res.table["exptime"][0] == 120.0

    res = TESSSearch("AU Mic", sector=27, exptime=20).timeseries
    assert len(res) == 1
    assert res.table["exptime"][0] == 20.0
    assert "fast" in res.table["productFilename"][0]


def test_search_slicing_regression():
    # Regression test: slicing after calling __repr__ failed.
    res = TESSSearch("AU Mic", exptime=20).timeseries
    res.__repr__()
    res[res.exptime[0] < 100]


def test_ffi_hlsp():
    """Can SPOC, QLP (FFI), and TESS-SPOC (FFI) light curves be accessed?"""
    search = TESSSearch("TrES-2b", sector=26).timeseries  # aka TOI 2140.01
    assert search.table["pipeline"].str.contains("QLP").any()
    assert search.table["pipeline"].str.contains("TESS-SPOC").any()
    assert search.table["pipeline"].str.contains("SPOC").any()
    # tess-spoc also produces tpfs
    search = TESSSearch("TrES-2b", sector=26).cubedata
    assert search.table["pipeline"].str.contains("TESS-SPOC").any()
    assert search.table["pipeline"].str.contains("SPOC").any()


def test_qlp_ffi_lightcurve():
    """Can we search and download an MIT QLP FFI light curve?"""
    search = TESSSearch("TrES-2b", sector=26, pipeline="qlp").timeseries
    assert len(search) == 1
    assert search.pipeline[0] == "QLP"
    assert search.exptime[0] == 1800  # * u.second  # Sector 26 had 30-minute FFIs


def test_spoc_ffi_lightcurve():
    """Can we search and download a SPOC FFI light curve?"""
    search = TESSSearch("TrES-2b", sector=26, pipeline="tess-spoc").timeseries
    assert len(search) == 1
    assert search.pipeline[0] == "TESS-SPOC"
    assert search.exptime[0] == 1800  # * u.second  # Sector 26 had 30-minute FFIs


def test_split_k2_campaigns():
    """Do split K2 campaign sections appear separately in search results?"""
    # Campaign 9
    search_c09 = K2Search("EPIC 228162462", exptime="long", campaign=9).cubedata
    assert search_c09.table["campaign"][0] == "09a"
    assert search_c09.table["campaign"][1] == "09b"
    # Campaign 10

    search_c10 = K2Search("EPIC 228725972", exptime="long", campaign=10).cubedata
    assert search_c10.table["campaign"][0] == "10a"
    assert search_c10.table["campaign"][1] == "10b"
    # Campaign 11
    search_c11 = K2Search("EPIC 203830112", exptime="long", campaign=11).cubedata
    assert search_c11.table["campaign"][0] == "11a"
    assert search_c11.table["campaign"][1] == "11b"


def test_FFI_retrieval():
    """Can we find TESS individual FFI's"""
    target = "Kepler 16b"
    assert (
        len(TESSSearch("Kepler 16b").search_individual_ffi(58682, 58710, sector=14))
        == 1281
    )


def test_tesscut():
    """Can we find and download TESS tesscut tpfs"""
    results = TESSSearch("Kepler 16b", hlsp=False, sector=14)
    assert len(results) == 11
    assert len(results.cubedata) == 3
    manifest = results.cubedata[2].download()
    assert len(manifest) == 1

<<<<<<< HEAD
class TestMASTSearchFilter():
    results = MASTSearch("Kepler 16b")
    @pytest.mark.parametrize("target_name", (0, 299096355, "kplr012644769", [299096355, "kplr012644769"], [299096355, "299096355"]))
    def test_target_name(self, target_name):
        filter_results = self.results.filter_table(target_name=target_name)
    @pytest.mark.parametrize("limit", (0, 10, 1000))
    def test_limit(self, limit):
        filter_results = self.results.filter_table(limit=limit)
    @pytest.mark.parametrize("filetype", (0, "lightcurve"))
    def test_filetype(self, filetype):
        filter_results = self.results.filter_table(filetype=filetype)
    @pytest.mark.parametrize("exptime", (0, 20, 20.0, [0, 20], [20, 60.0], (0, 100), "fast", "short", "long", "shortest", "longest"))
    def test_exptime(self, exptime):
        filter_results = self.results.filter_table(exptime=exptime)
    @pytest.mark.parametrize("distance", (0, 0.2, (0.2, 0.4)))
    def test_distance(self, distance):
        filter_results = self.results.filter_table(distance=distance)
    @pytest.mark.parametrize("year", (0, 2013, (2000, 2020), [2013, 2019]))
    def test_year(self, year):
        filter_results = self.results.filter_table(year=year)
    @pytest.mark.parametrize("description", (0, "data", ["TPS", "report"], ("TPS", "report")))
    def test_description(self, description):
        filter_results = self.results.filter_table(description=description)
    @pytest.mark.parametrize("pipeline", (0, "Kepler", "spoc", ["kepler", "spoc"]))
    def test_pipeline(self, pipeline):
        filter_results = self.results.filter_table(pipeline=pipeline)
    @pytest.mark.parametrize("sequence", (0, 14, [14, 15]))
    def test_sequence(self, sequence):
        filter_results = self.results.filter_table(sequence=sequence)
    @pytest.mark.parametrize("mission", (0, "Kepler", "Tess", ["Kepler", "Tess"]))
    def test_mission(self, mission):
        filter_results = self.results.filter_table(mission=mission)
    def test_combination(self, ):
        filter_results = self.results.filter_table(target_name=299096355,
                                              pipeline="SPOC",
                                              mission="TESS",
                                              exptime=120,
                                              distance=.1,
                                              year=2022,
                                              description="light curves",
                                              filetype="lightcurve",
                                              sequence=55,
                                              limit=10,
                                              )
        assert filter_results.table.obs_id.values[0] == "tess2022217014003-s0055-0000000299096355-0242-s"


def test_filter():
    """Can we properly filter the data"""

    results = TESSSearch("Kepler 16b")
    filtered = results.filter_table(sector=14)
    queried = results.filter_table("sector == 14")
    assert len(filtered) == len(queried)
    
=======

def test_tess_clouduris():
    """regression test - do tesscut/nan's in dataURI column break cloud uri fetching"""
    toi = TESSSearch("TOI 1161", sector=14)
    # 17 products should be returned
    assert len(toi.cloud_uris) == 17
    # 5 of them should have cloud uris
    assert np.sum((toi.cloud_uris.values != None).astype(int)) == 5


def test_tess_return_clouduri_not_download():
    """Test to see if we return a S3 bucket instead of downloading if
    `~conf.DOWNLOAD_CLOUD` = False
    """
    # reload the config, set download_cloud = False
    conf.reload()
    conf.DOWNLOAD_CLOUD = False
    # Try to download a file without a S3 bucket, and one with
    # Search for TESS data only. This by default includes both HLSPs and FFI cutouts.
    toi = TESSSearch("TOI 1161", sector=14)
    uris = toi.dvreports.cloud_uris
    not_cloud = pd.isna(uris)
    # A DV Report is not on the cloud - this should still get downloaded locally
    dvr = toi.dvreports[not_cloud]
    dvr_man = dvr[0].download()
    assert os.path.isfile(dvr_man["Local Path"][0])
    # A SPOC TPF is on the cloud, this should return a S3 bucket
    mask = toi.timeseries.pipeline == "SPOC"
    lc_man = toi.timeseries[mask].download()
    assert lc_man["Local Path"][0][0:5] == "s3://"
>>>>>>> 983a20a9
<|MERGE_RESOLUTION|>--- conflicted
+++ resolved
@@ -446,7 +446,6 @@
     manifest = results.cubedata[2].download()
     assert len(manifest) == 1
 
-<<<<<<< HEAD
 class TestMASTSearchFilter():
     results = MASTSearch("Kepler 16b")
     @pytest.mark.parametrize("target_name", (0, 299096355, "kplr012644769", [299096355, "kplr012644769"], [299096355, "299096355"]))
@@ -502,7 +501,6 @@
     queried = results.filter_table("sector == 14")
     assert len(filtered) == len(queried)
     
-=======
 
 def test_tess_clouduris():
     """regression test - do tesscut/nan's in dataURI column break cloud uri fetching"""
@@ -532,5 +530,4 @@
     # A SPOC TPF is on the cloud, this should return a S3 bucket
     mask = toi.timeseries.pipeline == "SPOC"
     lc_man = toi.timeseries[mask].download()
-    assert lc_man["Local Path"][0][0:5] == "s3://"
->>>>>>> 983a20a9
+    assert lc_man["Local Path"][0][0:5] == "s3://"